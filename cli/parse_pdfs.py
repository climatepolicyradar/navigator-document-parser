--- conflicted
+++ resolved
@@ -193,9 +193,9 @@
 
                     all_pages_metadata.append(page_metadata)
 
-<<<<<<< HEAD
                 document = ParserOutput(
                     document_id=input_task.document_id,
+                    document_metadata=input_task.document_metadata,
                     document_url=input_task.document_url,
                     document_name=input_task.document_name,
                     document_description=input_task.document_description,
@@ -207,22 +207,6 @@
                         text_blocks=all_text_blocks,
                     ),
                 ).set_document_languages_from_text_blocks(min_language_proportion=0.4)
-=======
-            document = ParserOutput(
-                document_id=input_task.document_id,
-                document_metadata=input_task.document_metadata,
-                document_url=input_task.document_url,
-                document_name=input_task.document_name,
-                document_description=input_task.document_description,
-                document_content_type=input_task.document_content_type,
-                document_slug=input_task.document_slug,
-                pdf_data=PDFData(
-                    page_metadata=all_pages_metadata,
-                    md5sum=document_md5sum,
-                    text_blocks=all_text_blocks,
-                ),
-            ).set_document_languages_from_text_blocks(min_language_proportion=0.4)
->>>>>>> 21bcfdbb
 
                 output_path = output_dir / f"{input_task.document_id}.json"
 
