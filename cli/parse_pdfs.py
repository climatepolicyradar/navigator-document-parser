--- conflicted
+++ resolved
@@ -17,11 +17,8 @@
 from fitz.fitz import EmptyFileError
 from tqdm import tqdm
 from cloudpathlib import S3Path
-<<<<<<< HEAD
-=======
 import psutil
 from multiprocessing_logging import install_mp_handler
->>>>>>> 81ddec8d
 
 from src.pdf_parser.pdf_utils.parsing_utils import (
     OCRProcessor,
@@ -32,10 +29,6 @@
 
 from src.base import ParserOutput, PDFPageMetadata, PDFData, ParserInput
 
-
-<<<<<<< HEAD
-def download_pdf(parser_input: ParserInput, output_dir: Union[Path, str]) -> Path:
-=======
 class TqdmLoggingHandler(logging.Handler):
     """Handler for logging to tqdm"""
 
@@ -62,7 +55,6 @@
 def download_pdf(
     parser_input: ParserInput, output_dir: Union[Path, str]
 ) -> Path or None:
->>>>>>> 81ddec8d
     """
     Get a PDF from a URL in a ParserInput object.
 
