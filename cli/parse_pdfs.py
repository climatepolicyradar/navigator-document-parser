--- conflicted
+++ resolved
@@ -73,12 +73,10 @@
 
         try:
             output_path.write_text(blank_output.json(indent=4, ensure_ascii=False))
-        except Exception as e:
             _LOGGER.info(
                 "Blank output saved.",
                 extra={
                     "props": {
-                        "error_message": str(e),
                         "document_id": task.document_id,
                         "output_path": str(output_path),
                     }
@@ -133,6 +131,7 @@
             },
         )
         response = requests.get(document_url)
+
     except Exception as e:
         _LOGGER.exception(
             "Failed to download document from url.",
@@ -373,7 +372,6 @@
                 all_pages_metadata.append(page_metadata)
                 continue
             _LOGGER.info(f"Running google document structure OCR for page {page_idx}")
-<<<<<<< HEAD
             if combine_google_vision:
                 # Add a step to use google vision instead of lists
                 layout_disambiguated = Layout(
@@ -397,20 +395,6 @@
                 postprocessed_layout = postprocessing_pipline(
                     layout_disambiguated, page_dimensions[1]
                 )
-=======
-            google_layout = extract_google_layout(image)[1]
-            combined_layout = combine_google_lp(
-                image=image,
-                google_layout=google_layout,
-                lp_layout=layout_disambiguated,
-                threshold=replace_threshold,
-                top_exclude=top_exclude_threshold,
-                bottom_exclude=bottom_exclude_threshold,
-            )
-            postprocessed_layout = postprocessing_pipline(
-                combined_layout, page_dimensions[1]
-            )
->>>>>>> a2cc27de
             ocr_blocks = Layout(
                 [b for b in postprocessed_layout if b.type in config.OCR_BLOCKS]
             )
@@ -419,7 +403,7 @@
                 all_pages_metadata.append(page_metadata)
                 continue
             ocr_processor = OCRProcessor(
-                np.array(image), page_idx, postprocessed_layout, ocr_agent
+                np.array(image), page_idx, ocr_blocks, ocr_agent
             )
             _LOGGER.info(
                 f"Running ocr at block level for unaccounted for blocks for page {page_idx}"
@@ -433,21 +417,8 @@
                 image_output_path = (
                     Path(output_dir) / "debug" / f"{doc_name}_{page_number}.png"
                 )
-                page_layout = Layout(
-                    [
-                        b
-                        for b in postprocessed_layout
-                        if b.type
-                        in [
-                            "Text",
-                            "List",
-                            "Title",
-                            "Ambiguous",
-                            "Inferred from gaps",
-                            "Google Text Block",
-                        ]
-                    ]
-                )
+
+                page_layout = Layout(page_layout_blocks)
                 draw_box(
                     image,
                     page_layout,
@@ -532,7 +503,7 @@
 def _pdf_num_pages(file: str) -> int:
     """Get the number of pages in a pdf file."""
     try:
-        return fitz.open(file).page_count
+        return fitz.open(file).page_count  # type: ignore
     except EmptyFileError:
         return 0
 
