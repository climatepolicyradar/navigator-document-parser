--- conflicted
+++ resolved
@@ -103,30 +103,20 @@
         input_dir_as_path = Path(input_dir)
         output_dir_as_path = Path(output_dir)
 
-<<<<<<< HEAD
     # We use `parse_raw(path.read_text())` instead of `parse_file(path)` because the latter tries to coerce CloudPath
     # objects to pathlib.Path objects.
     document_ids_previously_parsed = []
     for path in output_dir_as_path.glob("*.json"):
         try:
             document_ids_previously_parsed.append(
-                ParserOutput.parse_raw(path.read_text()).id
+                ParserOutput.parse_raw(path.read_text()).document_id
             )
         except pydantic.ValidationError as e:
             logger.error(
-                f"Could not parse {path}: {e} - ParserOutput.parse_raw(path.read_text()).id"
+                f"Could not parse {path}: {e} - ParserOutput.parse_raw(path.read_text()).document_id"
             )
     document_ids_previously_parsed = set(document_ids_previously_parsed)
 
-=======
-    # We use `parse_raw(path.read_text())` instead of `parse_file(path)` because the latter tries to coerce CloudPath objects to pathlib.Path objects.
-    document_ids_previously_parsed = set(
-        [
-            ParserOutput.parse_raw(path.read_text()).document_id
-            for path in output_dir_as_path.glob("*.json")
-        ]
-    )
->>>>>>> 90c16557
     files_to_parse = (
         (input_dir_as_path / f for f in files)
         if files
