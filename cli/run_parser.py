--- conflicted
+++ resolved
@@ -130,7 +130,6 @@
             document_ids_previously_parsed.append(
                 ParserOutput.parse_raw(path.read_text()).document_id
             )
-<<<<<<< HEAD
         except pydantic.ValidationError as e:
             logger.error(
                 StandardErrorLog.parse_obj(
@@ -144,13 +143,9 @@
                     }
                 )
             )
-=======
-        except pydantic.ValidationError:
-            logger.exception(f"Could not parse {path}")
->>>>>>> b078a67f
     document_ids_previously_parsed = set(document_ids_previously_parsed)
 
-    # TODO clean this filth up
+    # If no file list is provided, run over all inputs in the input prefix
     if files:
         logger.info(f"Only parsing files: {files}")
     else:
@@ -159,11 +154,6 @@
     if FILES_TO_PARSE is not None:
         logger.info(f"FILESTOPARSE: {FILES_TO_PARSE}")
         files = FILES_TO_PARSE.split("$")[1:]
-
-    if files:
-        logger.info(f"Only parsing files: {files}")
-    else:
-        logger.info("Parsing all files")
 
     files_to_parse = (
         (input_dir_as_path / f for f in files)
@@ -186,7 +176,6 @@
             try:
                 tasks.append(ParserInput.parse_raw(path.read_text()))  # type: ignore
 
-<<<<<<< HEAD
             except pydantic.error_wrappers.ValidationError as e:
                 logger.error(
                     StandardErrorLog.parse_obj(
@@ -200,10 +189,6 @@
                         }
                     )
                 )
-=======
-            except pydantic.error_wrappers.ValidationError:
-                logger.exception(f"Could not parse {path}")
->>>>>>> b078a67f
         counter += 1
 
     if not redo and document_ids_previously_parsed.intersection(
