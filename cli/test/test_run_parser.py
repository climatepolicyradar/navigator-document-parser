import os
from pathlib import Path
import tempfile
from unittest import mock

import pytest
from click.testing import CliRunner
from cloudpathlib.local import LocalS3Path

from cli.run_parser import main as cli_main
from src.base import ParserOutput

patcher = mock.patch(
    "src.translator.translate.translate_text",
    mock.MagicMock(return_value=["translated text"]),
)
patcher.start()


@pytest.fixture()
def test_input_dir() -> Path:
    return (Path(__file__).parent / "test_data" / "input").resolve()


@pytest.mark.filterwarnings("ignore::urllib3.exceptions.InsecureRequestWarning")
def test_run_parser_local(test_input_dir) -> None:
    """Test that the parsing CLI runs and outputs a file."""

    with tempfile.TemporaryDirectory() as output_dir:
        runner = CliRunner()
        result = runner.invoke(
            cli_main, [str(test_input_dir), output_dir, "--parallel"]
        )

        assert result.exit_code == 0
<<<<<<< HEAD

        # TODO could get this dynamically from output_dir
        root = "/tmp"

        print(f"Files in /tmp {os.listdir(root)}")

        all_files = []
        for path, subdirs, files in os.walk(root):
            for dir in subdirs:
                dir_path = os.path.join(path, dir)
                dir_files = os.listdir(dir_path)
                print(f"Files in {dir_path}: {dir_files}")
                for file in dir_files:
                    all_files.append(file)

        assert any("test_html.json" in file for file in all_files)
        assert any("test_pdf.json" in file for file in all_files)
=======
        assert (Path(output_dir) / "test_html.json").exists()
        assert (Path(output_dir) / "test_pdf.json").exists()
>>>>>>> 5eb710b9

        # Default config is to translate to English, and the HTML doc is already in English - so we just expect a
        # translation of the PDF
        assert any("test_pdf_translated_en.json" in file for file in all_files)


@pytest.mark.filterwarnings("ignore::urllib3.exceptions.InsecureRequestWarning")
def test_run_parser_s3(test_input_dir) -> None:
    """Test that the parsing CLI runs and outputs a file."""

    input_dir = "s3://test-bucket/test-input-dir"
    output_dir = "s3://test-bucket/test-output-dir"

    # Copy test data to mock of S3 path
    input_file_path = LocalS3Path(f"{input_dir}/test_html.json")
    input_file_path.write_text((test_input_dir / "test_html.json").read_text())

    with mock.patch("cli.run_parser.S3Path", LocalS3Path):
        runner = CliRunner()
        result = runner.invoke(cli_main, [input_dir, output_dir, "--s3", "--parallel"])

        assert result.exit_code == 0
        assert (LocalS3Path(output_dir) / "test_html.json").exists()


@pytest.mark.filterwarnings("ignore::urllib3.exceptions.InsecureRequestWarning")
def test_run_parser_specific_files() -> None:
    """Test that using the `--files` flag only parses the files that have been specified."""

    input_dir = str((Path(__file__).parent / "test_data" / "input").resolve())

    with tempfile.TemporaryDirectory() as output_dir:
        runner = CliRunner()
        result = runner.invoke(
            cli_main, [input_dir, output_dir, "--parallel", "--files", "test_html.json"]
        )

        assert result.exit_code == 0

        assert (Path(output_dir) / "test_html.json").exists()
        assert not (Path(output_dir) / "test_pdf.json").exists()


@pytest.mark.filterwarnings("ignore::urllib3.exceptions.InsecureRequestWarning")
def test_run_parser_skip_already_done(caplog) -> None:
    """Test that files which have already been parsed are skipped by default."""

    input_dir = str((Path(__file__).parent / "test_data" / "input").resolve())

    with tempfile.TemporaryDirectory() as output_dir:
        with open(Path(output_dir) / "test_pdf.json", "w") as f:
            f.write(
                ParserOutput.parse_obj(
                    {
                        "id": "test_pdf",
                        "url": "https://www.pdfs.org",
                        "document_name": "test_pdf",
                        "document_description": "test_pdf_description",
                        "content_type": "application/pdf",
                        "languages": ["en"],
                        "document_slug": "slug",
                        "pdf_data": {
                            "text_blocks": [],
                            "page_metadata": [],
                            "md5sum": "abcdefg",
                        },
                    }
                ).json()
            )

        with open(Path(output_dir) / "test_html.json", "w") as f:
            f.write(
                ParserOutput.parse_obj(
                    {
                        "id": "test_html",
                        "url": "https://www.google.org",
                        "document_name": "test_html",
                        "document_description": "test_html_description",
                        "content_type": "text/html",
                        "languages": ["en"],
                        "document_slug": "slug",
                        "html_data": {
                            "text_blocks": [],
                            "detected_title": "",
                            "detected_date": None,
                            "has_valid_text": False,
                        },
                    }
                ).json()
            )

        runner = CliRunner()
        result = runner.invoke(
            cli_main,
            [
                input_dir,
                output_dir,
                "--parallel",
            ],
        )

        assert result.exit_code == 0

        assert (
            "Found 2 documents that have already parsed. Skipping." in caplog.messages
        )<|MERGE_RESOLUTION|>--- conflicted
+++ resolved
@@ -1,4 +1,3 @@
-import os
 from pathlib import Path
 import tempfile
 from unittest import mock
@@ -33,32 +32,11 @@
         )
 
         assert result.exit_code == 0
-<<<<<<< HEAD
-
-        # TODO could get this dynamically from output_dir
-        root = "/tmp"
-
-        print(f"Files in /tmp {os.listdir(root)}")
-
-        all_files = []
-        for path, subdirs, files in os.walk(root):
-            for dir in subdirs:
-                dir_path = os.path.join(path, dir)
-                dir_files = os.listdir(dir_path)
-                print(f"Files in {dir_path}: {dir_files}")
-                for file in dir_files:
-                    all_files.append(file)
-
-        assert any("test_html.json" in file for file in all_files)
-        assert any("test_pdf.json" in file for file in all_files)
-=======
         assert (Path(output_dir) / "test_html.json").exists()
         assert (Path(output_dir) / "test_pdf.json").exists()
->>>>>>> 5eb710b9
 
-        # Default config is to translate to English, and the HTML doc is already in English - so we just expect a
-        # translation of the PDF
-        assert any("test_pdf_translated_en.json" in file for file in all_files)
+        # Default config is to translate to English, and the HTML doc is already in English - so we just expect a translation of the PDF
+        assert (Path(output_dir) / "test_pdf_translated_en.json").exists()
 
 
 @pytest.mark.filterwarnings("ignore::urllib3.exceptions.InsecureRequestWarning")
