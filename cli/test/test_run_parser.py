--- conflicted
+++ resolved
@@ -13,11 +13,8 @@
 from cpr_sdk.pipeline_general_models import (
     BackendDocument,
     CONTENT_TYPE_HTML,
+    CONTENT_TYPE_PDF
 )
-<<<<<<< HEAD
-from cpr_sdk.pipeline_general_models import BackendDocument, CONTENT_TYPE_PDF
-=======
->>>>>>> b9c5f7fa
 from azure_pdf_parser.base import PDFPagesBatchExtracted
 from azure.ai.formrecognizer import AnalyzeResult
 from mock import patch
