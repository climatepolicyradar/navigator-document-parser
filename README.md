# Navigator Document Parser

Parsers for web pages and PDFs containing laws and policies.
## Setup

- `make install` - install dependencies using Poetry and set up playwright and pre-commit

To run locally you will then need to enter your Poetry virtual environment with `poetry shell`.

## Running the CLI

To run in Docker with the `data/raw` folder as input and `data/processed` as output run:

``` bash
make run_docker
```

The CLI operates on an input folder of tasks defined by JSON files in the following format.

``` python
{
  "document_id": "test_html",
<<<<<<< HEAD
  "document_name": "Policy Document 1"
  "document_url": "https://www.website.gov.uk/policy_document",
=======
  "document_metadata": {},
  "document_name": "test_html",
  "document_description": "test_html description",
  "document_url": "https://www.industry.gov.au/funding-and-incentives/emissions-reduction-fund",
>>>>>>> 21bcfdbb
  "document_content_type": "text/html", # or "application/pdf"
  "document_slug": "YYY"
}
```

It outputs JSON files named `id.json`, with `id` being the ID of each input document, to an output folder in one of these formats:

``` python
# HTMLs
{
<<<<<<< HEAD
    "document_id": "1",
    "document_name": "Policy Document 1",
    "document_url": "https://website.org/path/document",
=======
    "id": "test_html",
    "document_metadata": {},
    "url": "https://www.industry.gov.au/funding-and-incentives/emissions-reduction-fund",
>>>>>>> 21bcfdbb
    "languages": [
        "da"
    ],
    "translated": false,
    "document_slug": "YYYY",
    "document_content_type": "text/html",
    "html_data": {
        "detected_title": "[no-title]",
        "detected_date": null,
        "has_valid_text": true,
        "text_blocks": [
            {
                "text": [
                    "%PDF-1.6"
                ],
                "text_block_id": "b0",
                "language": "da",
                "type": "Text",
                "type_confidence": 1.0
            }
        ]
    },
    "pdf_data": null
}

# PDFs
{
    "document_id": "1",
    "document_name": "Policy Document 1",
    "document_url": "https://website.org/path/document",
    "languages": null,
    "translated": false,
    "document_slug": "YYYY",
    "document_content_type": "application/pdf",
    "html_data": null,
    "pdf_data": {
        "page_metadata": [
            {
                "page_number": 0,
                "dimensions": [
                    612.0,
                    936.0
                ]
            },
            {
                "page_number": 1,
                "dimensions": [
                    612.0,
                    936.0
                ]
            },
            {
                "page_number": 2,
                "dimensions": [
                    612.0,
                    936.0
                ]
            },
            {
                "page_number": 3,
                "dimensions": [
                    612.0,
                    936.0
                ]
            },
            {
                "page_number": 4,
                "dimensions": [
                    612.0,
                    936.0
                ]
            }
        ],
        "md5sum": "3e465fc3e780f4933960e339bd0e70f6",
        "text_blocks": [
            {
                "text": [
                    Example text block."
                ],
                "text_block_id": "p_0_b_0",
                "language": null,
                "type": "Text",
                "type_confidence": 0.9591814875602722,
                "coords": [
                    [
                        71.69662475585938,
                        405.9636535644531
                    ],
                    [
                        181.8621826171875,
                        405.9636535644531
                    ],
                    [
                        181.8621826171875,
                        418.4075012207031
                    ],
                    [
                        71.69662475585938,
                        418.4075012207031
                    ]
                ],
                "page_number": 0
            },
            {
                "text": [
                    "Example text block."
                ],
                "text_block_id": "p_0_b_1",
                "language": null,
                "type": "Title",
                "type_confidence": 0.7153777480125427,
                "coords": [
                    [
                        71.7964096069336,
                        692.2425537109375
                    ],
                    [
                        113.10400390625,
                        692.2425537109375
                    ],
                    [
                        113.10400390625,
                        706.488525390625
                    ],
                    [
                        71.7964096069336,
                        706.488525390625
                    ]
                ],
                "page_number": 0
            }
        ]
    }
}
```<|MERGE_RESOLUTION|>--- conflicted
+++ resolved
@@ -20,15 +20,10 @@
 ``` python
 {
   "document_id": "test_html",
-<<<<<<< HEAD
-  "document_name": "Policy Document 1"
-  "document_url": "https://www.website.gov.uk/policy_document",
-=======
   "document_metadata": {},
   "document_name": "test_html",
   "document_description": "test_html description",
   "document_url": "https://www.industry.gov.au/funding-and-incentives/emissions-reduction-fund",
->>>>>>> 21bcfdbb
   "document_content_type": "text/html", # or "application/pdf"
   "document_slug": "YYY"
 }
@@ -39,17 +34,12 @@
 ``` python
 # HTMLs
 {
-<<<<<<< HEAD
     "document_id": "1",
     "document_name": "Policy Document 1",
     "document_url": "https://website.org/path/document",
-=======
-    "id": "test_html",
-    "document_metadata": {},
-    "url": "https://www.industry.gov.au/funding-and-incentives/emissions-reduction-fund",
->>>>>>> 21bcfdbb
+    "document_metadata": {}, 
     "languages": [
-        "da"
+        "en"
     ],
     "translated": false,
     "document_slug": "YYYY",
@@ -88,8 +78,8 @@
             {
                 "page_number": 0,
                 "dimensions": [
-                    612.0,
-                    936.0
+                    596.0,
+                    842.0
                 ]
             },
             {
@@ -121,7 +111,7 @@
                 ]
             }
         ],
-        "md5sum": "3e465fc3e780f4933960e339bd0e70f6",
+        "md5sum": "6237180d8c443d72c06c9167019ca177",
         "text_blocks": [
             {
                 "text": [
@@ -130,23 +120,23 @@
                 "text_block_id": "p_0_b_0",
                 "language": null,
                 "type": "Text",
-                "type_confidence": 0.9591814875602722,
+                "type_confidence": 0.6339805126190186,
                 "coords": [
                     [
-                        71.69662475585938,
-                        405.9636535644531
+                        10.998469352722168,
+                        702.727294921875
                     ],
                     [
-                        181.8621826171875,
-                        405.9636535644531
+                        134.93479919433594,
+                        702.727294921875
                     ],
                     [
-                        181.8621826171875,
-                        418.4075012207031
+                        134.93479919433594,
+                        737.7978515625
                     ],
                     [
-                        71.69662475585938,
-                        418.4075012207031
+                        10.998469352722168,
+                        737.7978515625
                     ]
                 ],
                 "page_number": 0
@@ -155,30 +145,30 @@
                 "text": [
                     "Example text block."
                 ],
-                "text_block_id": "p_0_b_1",
+                "text_block_id": "p_1_b_0",
                 "language": null,
                 "type": "Title",
-                "type_confidence": 0.7153777480125427,
+                "type_confidence": 0.577865481376648,
                 "coords": [
                     [
-                        71.7964096069336,
-                        692.2425537109375
+                        26.7734375,
+                        313.9053039550781
                     ],
                     [
-                        113.10400390625,
-                        692.2425537109375
+                        281.1876525878906,
+                        313.9053039550781
                     ],
                     [
-                        113.10400390625,
-                        706.488525390625
+                        281.1876525878906,
+                        380.9349365234375
                     ],
                     [
-                        71.7964096069336,
-                        706.488525390625
+                        26.7734375,
+                        380.9349365234375
                     ]
                 ],
-                "page_number": 0
-            }
+                "page_number": 1
+            },
         ]
     }
 }
